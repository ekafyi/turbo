--- conflicted
+++ resolved
@@ -23,21 +23,13 @@
   \xe2\x80\xa2 Packages in scope: persistent (esc)
   \xe2\x80\xa2 Running persistent-task-2-parent in 1 packages (esc)
   \xe2\x80\xa2 Remote caching disabled (esc)
-<<<<<<< HEAD
-  persistent:persistent-task-2: cache miss, executing 879dee60b33a1026
-=======
-  persistent:persistent-task-2: cache miss, executing 28c6633bb6b708d1
->>>>>>> ef9f6b8a
+  persistent:persistent-task-2: cache miss, executing aeb1033139256df6
   persistent:persistent-task-2: 
   persistent:persistent-task-2: > persistent-task-2
   persistent:persistent-task-2: > echo 'persistent-task-2'
   persistent:persistent-task-2: 
   persistent:persistent-task-2: persistent-task-2
-<<<<<<< HEAD
-  persistent:persistent-task-2-parent: cache miss, executing 7a8ca3df21862fec
-=======
-  persistent:persistent-task-2-parent: cache miss, executing f4dfb9f9093701b5
->>>>>>> ef9f6b8a
+  persistent:persistent-task-2-parent: cache miss, executing 8b804f39e4916574
   persistent:persistent-task-2-parent: 
   persistent:persistent-task-2-parent: > persistent-task-2-parent
   persistent:persistent-task-2-parent: > echo 'persistent-task-2-parent'
